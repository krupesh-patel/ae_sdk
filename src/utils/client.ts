--- conflicted
+++ resolved
@@ -226,7 +226,6 @@
     >(parameters);
   }
 
-<<<<<<< HEAD
   /**
    * Executes an API call directly with a custom method name and parameters.
    *
@@ -242,18 +241,11 @@
    * @param params - Custom parameters for the API call
    * @returns A Result object with the response data or error information
    */
-  async callAPIDirectly(
-    method: string,
-    params: Record<string, string | number | boolean>,
-  ): Result<any> {
-    if (!method)
-=======
   async callAPIDirectly<
     TData extends Record<string, string | number | boolean>,
     TResponse,
   >(method: string, params: TData): Result<TResponse> {
     if (!method?.trim())
->>>>>>> 2d2cd0c0
       return {
         ok: false,
         message: "Method parameter is required",
